#include "drake/planning/collision_checker.h"

#include <algorithm>
#include <atomic>
#include <limits>
#include <map>
#include <optional>
#include <set>
#include <string>
#include <unordered_set>
#include <utility>
#include <vector>

#include <common_robotics_utilities/math.hpp>
#include <common_robotics_utilities/openmp_helpers.hpp>
#include <common_robotics_utilities/parallelism.hpp>
#include <common_robotics_utilities/print.hpp>
#include <common_robotics_utilities/utility.hpp>

#include "drake/common/drake_throw.h"
#include "drake/common/fmt_eigen.h"
#include "drake/planning/linear_distance_and_interpolation_provider.h"

namespace drake {
namespace planning {

using common_robotics_utilities::openmp_helpers::GetContextOmpThreadNum;
using common_robotics_utilities::parallelism::DegreeOfParallelism;
using common_robotics_utilities::parallelism::ParallelForBackend;
using common_robotics_utilities::parallelism::StaticParallelForIndexLoop;
using common_robotics_utilities::parallelism::StaticParallelForRangeLoop;
using common_robotics_utilities::parallelism::ThreadWorkRange;
using geometry::GeometryId;
using geometry::QueryObject;
using geometry::SceneGraphInspector;
using geometry::Shape;
using math::RigidTransform;
using multibody::BodyIndex;
using multibody::Frame;
using multibody::Joint;
using multibody::JointIndex;
using multibody::ModelInstanceIndex;
using multibody::MultibodyPlant;
using multibody::RigidBody;
using multibody::world_model_instance;
using systems::Context;

namespace {
// TODO(calderpg-tri, jwnimmer-tri) Remove unnecessary helpers once standalone
// distance and interpolation functions are no longer supported.
void SanityCheckConfigurationDistanceFunction(
    const ConfigurationDistanceFunction& distance_function,
    const Eigen::VectorXd& default_configuration) {
  const double test_distance =
      distance_function(default_configuration, default_configuration);
  DRAKE_THROW_UNLESS(test_distance == 0.0);
}

void SanityCheckConfigurationInterpolationFunction(
    const ConfigurationInterpolationFunction& interpolation_function,
    const Eigen::VectorXd& default_configuration) {
  const Eigen::VectorXd test_interpolated_q =
      interpolation_function(default_configuration, default_configuration, 0.0);
  DRAKE_THROW_UNLESS(test_interpolated_q.size() ==
                     default_configuration.size());
  for (int index = 0; index < test_interpolated_q.size(); ++index) {
    DRAKE_THROW_UNLESS(test_interpolated_q(index) ==
                       default_configuration(index));
  }
}

class LegacyDistanceAndInterpolationProvider final
    : public DistanceAndInterpolationProvider {
 public:
  DRAKE_NO_COPY_NO_MOVE_NO_ASSIGN(LegacyDistanceAndInterpolationProvider);

  LegacyDistanceAndInterpolationProvider(
      const ConfigurationDistanceFunction& distance_function,
      const ConfigurationInterpolationFunction& interpolation_function)
      : distance_function_(distance_function),
        interpolation_function_(interpolation_function) {
    DRAKE_THROW_UNLESS(distance_function_ != nullptr);
    DRAKE_THROW_UNLESS(interpolation_function_ != nullptr);
  }

  std::shared_ptr<const LegacyDistanceAndInterpolationProvider>
  WithConfigurationDistanceFunction(
      const ConfigurationDistanceFunction& distance_function) const {
    return std::make_shared<LegacyDistanceAndInterpolationProvider>(
        distance_function, interpolation_function_);
  }

  std::shared_ptr<const LegacyDistanceAndInterpolationProvider>
  WithConfigurationInterpolationFunction(
      const ConfigurationInterpolationFunction& interpolation_function) const {
    return std::make_shared<LegacyDistanceAndInterpolationProvider>(
        distance_function_, interpolation_function);
  }

 private:
  double DoComputeConfigurationDistance(const Eigen::VectorXd& from,
                                        const Eigen::VectorXd& to) const final {
    return distance_function_(from, to);
  }

  Eigen::VectorXd DoInterpolateBetweenConfigurations(
      const Eigen::VectorXd& from, const Eigen::VectorXd& to,
      double ratio) const final {
    return interpolation_function_(from, to, ratio);
  }

 private:
  const ConfigurationDistanceFunction distance_function_;
  const ConfigurationInterpolationFunction interpolation_function_;
};

// Default interpolator; it uses SLERP for quaternion-valued groups of dofs and
// LERP for everything else. See the documentation in CollisionChecker's
// edge checking group.
ConfigurationInterpolationFunction
MakeDefaultConfigurationInterpolationFunction(
    const std::vector<int>& quaternion_dof_start_indices) {
  return [quaternion_dof_start_indices](const Eigen::VectorXd& q_1,
                                        const Eigen::VectorXd& q_2,
                                        double ratio) {
    // Start with linear interpolation between q_1 and q_2.
    Eigen::VectorXd interpolated_q =
        common_robotics_utilities::math::InterpolateXd(q_1, q_2, ratio);
    // Handle quaternion dof properly.
    for (const int quat_dof_start_index : quaternion_dof_start_indices) {
      const Eigen::Quaterniond quat_1(q_1.segment<4>(quat_dof_start_index));
      const Eigen::Quaterniond quat_2(q_2.segment<4>(quat_dof_start_index));
      const Eigen::Quaterniond interpolated_quat =
          common_robotics_utilities::math::Interpolate(quat_1, quat_2, ratio);
      interpolated_q.segment<4>(quat_dof_start_index) =
          interpolated_quat.coeffs();
    }
    return interpolated_q;
  };
}

std::vector<int> GetQuaternionDofStartIndices(
    const MultibodyPlant<double>& plant) {
  return LinearDistanceAndInterpolationProvider(plant)
      .quaternion_dof_start_indices();
}

// Returns the set of indices in `q` that kinematically affect the robot model
// but that are not a part of the robot dofs (e.g., a floating or mobile base).
// This pre-computed analysis will be used for RobotClearance calculations.
// None of these indices are in qᵣ (the dofs controlled by the robot). It
// doesn't include all dofs that aren't in qᵣ, only those inboard of the robot.
std::vector<int> CalcUncontrolledDofsThatKinematicallyAffectTheRobot(
    const MultibodyPlant<double>& plant,
    const std::vector<ModelInstanceIndex>& robot) {
  // TODO(SeanCurtis-TRI): This algorithm was originally implemented to account
  // for floating bodies (bodies that had dofs that weren't controlled by
  // joints). Since #18390 all dofs are related to joints. We could rephrase
  // to determine the inboard, non-robot dofs directly, possibly simplifying
  // this function.

  // Our tactic in the loop below is to identify dofs that are either controlled
  // by one of our robot joints, or controlled by a non-robot joint but anyway
  // don't kinematically affect our robot. Then at the end, we'll return the
  // complement of this set.
  std::vector<const Joint<double>*> controlled_or_unaffecting;
  for (JointIndex joint_i : plant.GetJointIndices()) {
    const Joint<double>& joint = plant.get_joint(joint_i);
    // Skip these (or else GetBodiesKinematicallyAffectedBy will throw).
    if (joint.num_positions() == 0) {
      continue;
    }
    // Identify joints that are part of the robot.
    auto iter = std::find(robot.begin(), robot.end(), joint.model_instance());
    if (iter != robot.end()) {
      controlled_or_unaffecting.push_back(&joint);
      continue;
    }
    // Identify whether the joint affects any robot bodies.
    std::vector<BodyIndex> outboard_bodies =
        plant.GetBodiesKinematicallyAffectedBy({joint_i});
    bool affects_robot = false;
    for (const BodyIndex& body_i : outboard_bodies) {
      const RigidBody<double>& body = plant.get_body(body_i);
      iter = std::find(robot.begin(), robot.end(), body.model_instance());
      if (iter != robot.end()) {
        affects_robot = true;
        break;
      }
    }
    if (!affects_robot) {
      controlled_or_unaffecting.push_back(&joint);
    }
  }
  // Compute the list of controlled or unaffected indices in a position vector.
  using boolish = uint8_t;
  std::vector<boolish> controlled_or_unaffecting_array;
  controlled_or_unaffecting_array.resize(plant.num_positions(), false);
  for (const auto* joint : controlled_or_unaffecting) {
    const int start = joint->position_start();
    const int nq = joint->num_positions();
    for (int i = 0; i < nq; ++i) {
      controlled_or_unaffecting_array[start + i] = true;
    }
  }
  // Now return the complement: the uncontrolled & affecting indices.
  std::vector<int> result;
  for (int i = 0; i < plant.num_positions(); ++i) {
    if (!controlled_or_unaffecting_array[i]) {
      result.push_back(i);
    }
  }
  return result;
}

}  // namespace

CollisionChecker::~CollisionChecker() = default;

bool CollisionChecker::IsPartOfRobot(const RigidBody<double>& body) const {
  const ModelInstanceIndex needle = body.model_instance();
  const auto& haystack = robot_model_instances_;
  return std::binary_search(haystack.begin(), haystack.end(), needle);
}

bool CollisionChecker::IsPartOfRobot(BodyIndex body_index) const {
  return IsPartOfRobot(get_body(body_index));
}

const CollisionCheckerContext& CollisionChecker::model_context(
    const std::optional<int> context_number) const {
  const int context_index =
      context_number.has_value() ? *context_number : GetContextOmpThreadNum();
  return owned_contexts_.get_model_context(context_index);
}

std::shared_ptr<CollisionCheckerContext>
CollisionChecker::MakeStandaloneModelContext() const {
  // Make a shared clone of the special "prototype" context.
  std::shared_ptr<CollisionCheckerContext> standalone_context(
      owned_contexts_.prototype_context().Clone());
  // Save a weak reference to the shared standalone context.
  standalone_contexts_.AddStandaloneContext(standalone_context);
  return standalone_context;
}

void CollisionChecker::PerformOperationAgainstAllModelContexts(
    const std::function<void(const RobotDiagram<double>&,
                             CollisionCheckerContext*)>& operation) {
  DRAKE_THROW_UNLESS(operation != nullptr);
  owned_contexts_.PerformOperationAgainstAllOwnedContexts(model(), operation);
  standalone_contexts_.PerformOperationAgainstAllStandaloneContexts(  // BR
      model(), operation);
}

bool CollisionChecker::AddCollisionShape(
    const std::string& group_name, const BodyShapeDescription& description) {
  const RigidBody<double>& body = plant().GetBodyByName(
      description.body_name(),
      plant().GetModelInstanceByName(description.model_instance_name()));
  return AddCollisionShapeToBody(group_name, body, description.shape(),
                                 description.pose_in_body());
}

int CollisionChecker::AddCollisionShapes(
    const std::string& group_name,
    const std::vector<BodyShapeDescription>& descriptions) {
  int added = 0;
  for (const auto& body_shape : descriptions) {
    if (AddCollisionShape(group_name, body_shape)) {
      ++added;
    }
  }
  return added;
}

std::map<std::string, int> CollisionChecker::AddCollisionShapes(
    const std::map<std::string, std::vector<BodyShapeDescription>>&
        geometry_groups) {
  std::map<std::string, int> group_added_shapes;
  for (const auto& [group_name, group_shapes] : geometry_groups) {
    const int num_added_shapes = AddCollisionShapes(group_name, group_shapes);
    group_added_shapes.emplace(group_name, num_added_shapes);
  }
  return group_added_shapes;
}

bool CollisionChecker::AddCollisionShapeToFrame(
    const std::string& group_name, const Frame<double>& frameA,
    const Shape& shape, const RigidTransform<double>& X_AG) {
  const RigidBody<double>& bodyA = frameA.body();
  const RigidTransform<double>& X_BA = frameA.GetFixedPoseInBodyFrame();
  const RigidTransform<double> X_BG = X_BA * X_AG;
  return AddCollisionShapeToBody(group_name, bodyA, shape, X_BG);
}

bool CollisionChecker::AddCollisionShapeToBody(
    const std::string& group_name, const RigidBody<double>& bodyA,
    const Shape& shape, const RigidTransform<double>& X_AG) {
  const std::optional<GeometryId> maybe_geometry =
      DoAddCollisionShapeToBody(group_name, bodyA, shape, X_AG);
  if (maybe_geometry.has_value()) {
    const std::string& model_instance_name =
        plant().GetModelInstanceName(bodyA.model_instance());
    geometry_groups_[group_name].push_back(AddedShape{
        *maybe_geometry, bodyA.index(),
        BodyShapeDescription(shape, X_AG, model_instance_name, bodyA.name())});
  }
  return maybe_geometry.has_value();
}

std::map<std::string, std::vector<BodyShapeDescription>>
CollisionChecker::GetAllAddedCollisionShapes() const {
  std::map<std::string, std::vector<BodyShapeDescription>> result;
  for (const auto& [group_name, group_shapes] : geometry_groups_) {
    result[group_name].reserve(group_shapes.size());
    for (const auto& shape : group_shapes) {
      result[group_name].push_back(shape.description);
    }
  }
  return result;
}

void CollisionChecker::RemoveAllAddedCollisionShapes(
    const std::string& group_name) {
  auto iter = geometry_groups_.find(group_name);
  if (iter != geometry_groups_.end()) {
    drake::log()->debug("Removing geometries from group [{}].", group_name);
    RemoveAddedGeometries(iter->second);
    geometry_groups_.erase(iter);
  }
}

void CollisionChecker::RemoveAllAddedCollisionShapes() {
  drake::log()->debug("Removing all added geometries");
  for (const auto& [group_name, group_ids] : geometry_groups_) {
    RemoveAddedGeometries(group_ids);
  }
  geometry_groups_.clear();
}

std::optional<double> CollisionChecker::MaybeGetUniformRobotEnvironmentPadding()
    const {
  // TODO(SeanCurtis-TRI): We have three functions that walk a triangular
  // portion of the padding matrix. Consider unifying the logic for the
  // triangular indices.
  std::optional<double> check_padding;
  for (BodyIndex body_index(0); body_index < plant().num_bodies();
       ++body_index) {
    for (BodyIndex other_body_index(body_index + 1);
         other_body_index < plant().num_bodies(); ++other_body_index) {
      if (IsPartOfRobot(get_body(body_index)) !=
          IsPartOfRobot(get_body(other_body_index))) {
        const double this_padding =
            GetPaddingBetween(body_index, other_body_index);
        if (!check_padding.has_value()) {
          check_padding = this_padding;
        }
        if (check_padding.value() != this_padding) {
          return std::nullopt;
        }
      }
    }
  }
  return check_padding;
}

std::optional<double> CollisionChecker::MaybeGetUniformRobotRobotPadding()
    const {
  std::optional<double> check_padding;
  for (BodyIndex body_index(0); body_index < plant().num_bodies();
       ++body_index) {
    for (BodyIndex other_body_index(body_index + 1);
         other_body_index < plant().num_bodies(); ++other_body_index) {
      if (IsPartOfRobot(get_body(body_index)) &&
          IsPartOfRobot(get_body(other_body_index))) {
        const double this_padding =
            GetPaddingBetween(body_index, other_body_index);
        if (!check_padding.has_value()) {
          check_padding = this_padding;
        }
        if (check_padding.value() != this_padding) {
          return std::nullopt;
        }
      }
    }
  }
  return check_padding;
}

void CollisionChecker::SetPaddingBetween(BodyIndex bodyA_index,
                                         BodyIndex bodyB_index,
                                         double padding) {
  DRAKE_THROW_UNLESS(bodyA_index >= 0 &&
                     bodyA_index < collision_padding_.rows());
  DRAKE_THROW_UNLESS(bodyB_index >= 0 &&
                     bodyB_index < collision_padding_.rows());
  DRAKE_THROW_UNLESS(bodyA_index != bodyB_index);
  DRAKE_THROW_UNLESS(std::isfinite(padding));
  DRAKE_THROW_UNLESS(IsPartOfRobot(get_body(bodyA_index)) ||
                     IsPartOfRobot(get_body(bodyB_index)));
  collision_padding_(int{bodyA_index}, int{bodyB_index}) = padding;
  collision_padding_(int{bodyB_index}, int{bodyA_index}) = padding;
  UpdateMaxCollisionPadding();
}

void CollisionChecker::SetPaddingMatrix(
    const Eigen::MatrixXd& requested_padding) {
  // First confirm it is of appropriate *size*.
  if (requested_padding.rows() != collision_padding_.rows() ||
      requested_padding.cols() != collision_padding_.cols()) {
    throw std::logic_error(
        fmt::format("CollisionChecker::SetPaddingMatrix(): The padding"
                    " matrix must be {}x{}. The given padding matrix is the"
                    " wrong size: {}x{}.",
                    collision_padding_.rows(), collision_padding_.cols(),
                    requested_padding.rows(), requested_padding.cols()));
  }
  ValidatePaddingMatrix(requested_padding, __func__);
  collision_padding_ = requested_padding;
  UpdateMaxCollisionPadding();
}

void CollisionChecker::SetPaddingOneRobotBodyAllEnvironmentPairs(
    const BodyIndex body_index, const double padding) {
  DRAKE_THROW_UNLESS(std::isfinite(padding));
  DRAKE_THROW_UNLESS(IsPartOfRobot(get_body(body_index)));
  for (BodyIndex other_body_index(0); other_body_index < plant().num_bodies();
       ++other_body_index) {
    if (!IsPartOfRobot(get_body(other_body_index))) {
      collision_padding_(int{body_index}, int{other_body_index}) = padding;
      collision_padding_(int{other_body_index}, int{body_index}) = padding;
    }
  }
  UpdateMaxCollisionPadding();
}

void CollisionChecker::SetPaddingAllRobotEnvironmentPairs(
    const double padding) {
  DRAKE_THROW_UNLESS(std::isfinite(padding));
  for (BodyIndex body_index(0); body_index < plant().num_bodies();
       ++body_index) {
    for (BodyIndex other_body_index(body_index + 1);
         other_body_index < plant().num_bodies(); ++other_body_index) {
      if (IsPartOfRobot(get_body(body_index)) !=
          IsPartOfRobot(get_body(other_body_index))) {
        collision_padding_(int{body_index}, int{other_body_index}) = padding;
        collision_padding_(int{other_body_index}, int{body_index}) = padding;
      }
    }
  }
  UpdateMaxCollisionPadding();
}

void CollisionChecker::SetPaddingAllRobotRobotPairs(const double padding) {
  DRAKE_THROW_UNLESS(std::isfinite(padding));
  for (BodyIndex body_index(0); body_index < plant().num_bodies();
       ++body_index) {
    for (BodyIndex other_body_index(body_index + 1);
         other_body_index < plant().num_bodies(); ++other_body_index) {
      if (IsPartOfRobot(get_body(body_index)) &&
          IsPartOfRobot(get_body(other_body_index))) {
        collision_padding_(int{body_index}, int{other_body_index}) = padding;
        collision_padding_(int{other_body_index}, int{body_index}) = padding;
      }
    }
  }
  UpdateMaxCollisionPadding();
}

void CollisionChecker::SetCollisionFilterMatrix(
    const Eigen::MatrixXi& filter_matrix) {
  // First confirm it is of appropriate *size*.
  if (filter_matrix.rows() != filtered_collisions_.rows() ||
      filter_matrix.cols() != filtered_collisions_.cols()) {
    throw std::logic_error(
        fmt::format("CollisionChecker::SetCollisionFilterMatrix(): The filter "
                    "matrix must be {}x{};. The given matrix is the wrong "
                    "size: {}x{}.",
                    filtered_collisions_.rows(), filtered_collisions_.cols(),
                    filter_matrix.rows(), filter_matrix.cols()));
  }
  // Only perform additional work if the provided filter matrix is different
  // from the current matrix.
  if (filtered_collisions_ != filter_matrix) {
    // Now test for consistency.
    ValidateFilteredCollisionMatrix(filter_matrix, __func__);
    filtered_collisions_ = filter_matrix;
    // Allow derived checkers to perform any post-filter-change work.
    UpdateCollisionFilters();
  }
}

bool CollisionChecker::IsCollisionFilteredBetween(BodyIndex bodyA_index,
                                                  BodyIndex bodyB_index) const {
  DRAKE_THROW_UNLESS(bodyA_index >= 0 &&
                     bodyA_index < filtered_collisions_.rows());
  DRAKE_THROW_UNLESS(bodyB_index >= 0 &&
                     bodyB_index < filtered_collisions_.rows());
  return (filtered_collisions_(int{bodyA_index}, int{bodyB_index}) != 0);
}

void CollisionChecker::SetCollisionFilteredBetween(BodyIndex bodyA_index,
                                                   BodyIndex bodyB_index,
                                                   bool filter_collision) {
  const int N = filtered_collisions_.rows();
  DRAKE_THROW_UNLESS(bodyA_index >= 0 && bodyA_index < N);
  DRAKE_THROW_UNLESS(bodyB_index >= 0 && bodyB_index < N);
  DRAKE_THROW_UNLESS(bodyA_index != bodyB_index);
  if (!(IsPartOfRobot(bodyA_index) || IsPartOfRobot(bodyB_index))) {
    throw std::logic_error(
        fmt::format("CollisionChecker::SetCollisionFilteredBetween(): cannot "
                    "be used on pairs of environment bodies: ({}, {})",
                    bodyA_index, bodyB_index));
  }
  const int current_value =
      filtered_collisions_(int{bodyA_index}, int{bodyB_index});
  const int new_value = filter_collision ? 1 : 0;
  // Only perform additional work if the specified filter will change the filter
  // matrix.
  if (new_value != current_value) {
    // The tests above should mean that we're not trying to write to an entry
    // that is locked in a filtered state (-1); just in case, we'll add one more
    // explicit test.
    DRAKE_ASSERT(current_value != -1);
    filtered_collisions_(int{bodyA_index}, int{bodyB_index}) = new_value;
    filtered_collisions_(int{bodyB_index}, int{bodyA_index}) = new_value;
    // Allow derived checkers to perform any post-filter-change work.
    UpdateCollisionFilters();
  }
}

void CollisionChecker::SetCollisionFilteredWithAllBodies(BodyIndex body_index) {
  DRAKE_THROW_UNLESS(body_index >= 0 &&
                     body_index < filtered_collisions_.rows());
  DRAKE_THROW_UNLESS(IsPartOfRobot(body_index));
  const Eigen::MatrixXi prior_filter_matrix = filtered_collisions_;
  filtered_collisions_.row(body_index).setConstant(1);
  filtered_collisions_.col(body_index).setConstant(1);
  // Maintain the invariant that the diagonal is always -1.
  filtered_collisions_(int{body_index}, int{body_index}) = -1;
  // Only perform additional work if the filter matrix has changed.
  if (prior_filter_matrix != filtered_collisions_) {
    // Allow derived checkers to perform any post-filter-change work.
    UpdateCollisionFilters();
  }
}

bool CollisionChecker::CheckConfigCollisionFree(
    const Eigen::VectorXd& q, const std::optional<int> context_number) const {
  return CheckContextConfigCollisionFree(&mutable_model_context(context_number),
                                         q);
}

bool CollisionChecker::CheckContextConfigCollisionFree(
    CollisionCheckerContext* model_context, const Eigen::VectorXd& q) const {
  DRAKE_THROW_UNLESS(model_context != nullptr);
  UpdateContextPositions(model_context, q);
  return DoCheckContextConfigCollisionFree(*model_context);
}

std::vector<uint8_t> CollisionChecker::CheckConfigsCollisionFree(
    const std::vector<Eigen::VectorXd>& configs,
    const Parallelism parallelize) const {
  // Note: vector<uint8_t> is used since vector<bool> is not thread safe.
  std::vector<uint8_t> collision_checks(configs.size(), 0);

  const int number_of_threads = GetNumberOfThreads(parallelize);
  drake::log()->debug("CheckConfigsCollisionFree uses {} thread(s)",
                      number_of_threads);

  const auto config_work = [&](const int thread_num, const int64_t index) {
    collision_checks.at(index) =
        CheckConfigCollisionFree(configs.at(index), thread_num);
  };

  StaticParallelForIndexLoop(DegreeOfParallelism(number_of_threads), 0,
                             configs.size(), config_work,
                             ParallelForBackend::BEST_AVAILABLE);

  return collision_checks;
}

<<<<<<< HEAD
=======
std::vector<uint8_t> CollisionChecker::CheckConfigsCollisionFreeEigen(
    const Eigen::Ref<const Eigen::MatrixXd>& configs,
    const Parallelism parallelize) const {
  // Note: vector<uint8_t> is used since vector<bool> is not thread safe.
  std::vector<uint8_t> collision_checks(configs.cols(), 0);

  const int number_of_threads = GetNumberOfThreads(parallelize);
  drake::log()->debug("CheckConfigsCollisionFree uses {} thread(s)",
                      number_of_threads);

  const auto config_work = [&](const int thread_num, const int64_t index) {
    collision_checks.at(index) =
        CheckConfigCollisionFree(configs.col(index), thread_num);
  };

  StaticParallelForIndexLoop(DegreeOfParallelism(number_of_threads), 0,
                             configs.cols(), config_work,
                             ParallelForBackend::BEST_AVAILABLE);

  return collision_checks;
}

>>>>>>> 44ce7499
std::vector<uint8_t> CollisionChecker::CheckConfigSliceCollisionFree(
    const std::vector<Eigen::VectorXd>& configs, const int start, const int end,
    const Parallelism parallelize) const {
  // Note: vector<uint8_t> is used since vector<bool> is not thread safe.
  std::vector<uint8_t> collision_checks(end - start, 0);

  const int number_of_threads = GetNumberOfThreads(parallelize);
  drake::log()->debug("CheckConfigSliceCollisionFree uses {} thread(s)",
                      number_of_threads);

  const auto config_work = [&](const int thread_num, const int64_t index) {
    collision_checks.at(index) =
        CheckConfigCollisionFree(configs.at(index), thread_num);
  };

  StaticParallelForIndexLoop(DegreeOfParallelism(number_of_threads), start, end,
                             config_work, ParallelForBackend::BEST_AVAILABLE);

  return collision_checks;
}

void CollisionChecker::SetDistanceAndInterpolationProvider(
    std::shared_ptr<const DistanceAndInterpolationProvider> provider) {
  DRAKE_THROW_UNLESS(provider != nullptr);

  const Eigen::VectorXd& default_q = GetDefaultConfiguration();

  const double test_distance =
      provider->ComputeConfigurationDistance(default_q, default_q);
  DRAKE_THROW_UNLESS(test_distance == 0.0);

  const Eigen::VectorXd test_interpolated_q =
      provider->InterpolateBetweenConfigurations(default_q, default_q, 0.0);
  DRAKE_THROW_UNLESS(test_interpolated_q.size() == default_q.size());
  for (int index = 0; index < test_interpolated_q.size(); ++index) {
    DRAKE_THROW_UNLESS(test_interpolated_q(index) == default_q(index));
  }

  distance_and_interpolation_provider_ = std::move(provider);
}

void CollisionChecker::SetConfigurationDistanceFunction(
    const ConfigurationDistanceFunction& distance_function) {
  auto legacy =
      std::dynamic_pointer_cast<const LegacyDistanceAndInterpolationProvider>(
          distance_and_interpolation_provider_);
  if (legacy == nullptr) {
    throw std::logic_error(
        "CollisionChecker::SetConfigurationDistanceFunction() "
        "is not supported after a DistanceAndInterpolationProvider "
        "has already been set.");
  }
  DRAKE_THROW_UNLESS(distance_function != nullptr);
  SanityCheckConfigurationDistanceFunction(distance_function,
                                           GetDefaultConfiguration());
  distance_and_interpolation_provider_ =
      legacy->WithConfigurationDistanceFunction(distance_function);
}

ConfigurationDistanceFunction
CollisionChecker::MakeStandaloneConfigurationDistanceFunction() const {
  return [this](const Eigen::VectorXd& q_1, const Eigen::VectorXd& q_2) {
    return this->ComputeConfigurationDistance(q_1, q_2);
  };
}

void CollisionChecker::SetConfigurationInterpolationFunction(
    const ConfigurationInterpolationFunction& interpolation_function) {
  auto legacy =
      std::dynamic_pointer_cast<const LegacyDistanceAndInterpolationProvider>(
          distance_and_interpolation_provider_);
  if (legacy == nullptr) {
    throw std::logic_error(
        "CollisionChecker::SetConfigurationInterpolationFunction() "
        "is not supported after a DistanceAndInterpolationProvider "
        "has already been set.");
  }
  if (interpolation_function == nullptr) {
    SetConfigurationInterpolationFunction(
        MakeDefaultConfigurationInterpolationFunction(
            GetQuaternionDofStartIndices(plant())));
    return;
  }
  SanityCheckConfigurationInterpolationFunction(interpolation_function,
                                                GetDefaultConfiguration());
  distance_and_interpolation_provider_ =
      legacy->WithConfigurationInterpolationFunction(interpolation_function);
}

ConfigurationInterpolationFunction
CollisionChecker::MakeStandaloneConfigurationInterpolationFunction() const {
  return [this](const Eigen::VectorXd& q_1, const Eigen::VectorXd& q_2,
                double ratio) {
    return this->InterpolateBetweenConfigurations(q_1, q_2, ratio);
  };
}

bool CollisionChecker::CheckEdgeCollisionFree(
    const Eigen::VectorXd& q1, const Eigen::VectorXd& q2,
    const std::optional<int> context_number) const {
  return CheckContextEdgeCollisionFree(&mutable_model_context(context_number),
                                       q1, q2);
}

bool CollisionChecker::CheckContextEdgeCollisionFree(
    CollisionCheckerContext* model_context, const Eigen::VectorXd& q1,
    const Eigen::VectorXd& q2) const {
  DRAKE_THROW_UNLESS(model_context != nullptr);

  // Fail fast if q2 is in collision. This method is used by motion planners
  // that extend/connect towards some target configuration, and thus require a
  // number of edge collision checks in which q1 is often known to be
  // collision-free while q2 is unknown. Many of these potential
  // extensions/connections will result in a colliding configuration, so failing
  // fast on a colliding q2 helps reduce the work of checking colliding edges.
  // There is also no need to special case checking q1, since it will be the
  // first configuration checked in the loop.
  if (!CheckContextConfigCollisionFree(model_context, q2)) {
    return false;
  }

  const double distance = ComputeConfigurationDistance(q1, q2);
  const int num_steps =
      static_cast<int>(std::max(1.0, std::ceil(distance / edge_step_size())));
  for (int step = 0; step < num_steps; ++step) {
    const double ratio =
        static_cast<double>(step) / static_cast<double>(num_steps);
    const Eigen::VectorXd qinterp =
        InterpolateBetweenConfigurations(q1, q2, ratio);
    if (!CheckContextConfigCollisionFree(model_context, qinterp)) {
      return false;
    }
  }
  return true;
}

bool CollisionChecker::CheckEdgeCollisionFreeParallel(
    const Eigen::VectorXd& q1, const Eigen::VectorXd& q2,
    const Parallelism parallelize) const {
  const int number_of_threads = GetNumberOfThreads(parallelize);
  drake::log()->debug("CheckEdgeCollisionFreeParallel uses {} thread(s)",
                      number_of_threads);

  // Only perform parallel operations if `omp parallel for` will use >1 thread.
  if (number_of_threads > 1) {
    // Fail fast if q2 is in collision. This method is used by motion planners
    // that extend/connect towards some target configuration, and thus require a
    // number of edge collision checks in which q1 is often known to be
    // collision-free while q2 is unknown. Many of these potential
    // extensions/connections will result in a colliding configuration, so
    // failing fast on a colliding q2 helps reduce the work of checking
    // colliding edges.
    if (!CheckConfigCollisionFree(q2)) {
      return false;
    }
    // Special case q1 as well, so it gets checked before parallel dispatch.
    if (!CheckConfigCollisionFree(q1)) {
      return false;
    }

    const double distance = ComputeConfigurationDistance(q1, q2);
    const int num_steps =
        static_cast<int>(std::max(1.0, std::ceil(distance / edge_step_size())));
    std::atomic<bool> edge_valid(true);

    const auto step_range_work = [&](const ThreadWorkRange& work_range) {
      for (int64_t step = work_range.GetRangeStart();
           step < work_range.GetRangeEnd(); ++step) {
        if (edge_valid.load()) {
          // If no collision has been found, check the next step.
          const double ratio =
              static_cast<double>(step) / static_cast<double>(num_steps);
          const Eigen::VectorXd qinterp =
              InterpolateBetweenConfigurations(q1, q2, ratio);
          if (!CheckConfigCollisionFree(qinterp, work_range.GetThreadNum())) {
            // If we have encountered a collision, record it and end early.
            edge_valid.store(false);
            break;
          }
        } else {
          // If another thread encountered a collision, end early as well.
          break;
        }
      }
    };

    // Note that the range starts at 1, not 0, as we have already checked q1.
    StaticParallelForRangeLoop(DegreeOfParallelism(number_of_threads), 1,
                               num_steps, step_range_work,
                               ParallelForBackend::BEST_AVAILABLE);

    return edge_valid.load();
  } else {
    // If OpenMP cannot parallelize, fall back to the serial version.
    return CheckEdgeCollisionFree(q1, q2);
  }
}

std::vector<uint8_t> CollisionChecker::CheckEdgesCollisionFree(
    const std::vector<std::pair<Eigen::VectorXd, Eigen::VectorXd>>& edges,
    const Parallelism parallelize) const {
  // Note: vector<uint8_t> is used since vector<bool> is not thread safe.
  std::vector<uint8_t> collision_checks(edges.size(), 0);

  const int number_of_threads = GetNumberOfThreads(parallelize);
  drake::log()->debug("CheckEdgesCollisionFree uses {} thread(s)",
                      number_of_threads);

  const auto edge_work = [&](const int thread_num, const int64_t index) {
    const std::pair<Eigen::VectorXd, Eigen::VectorXd>& edge = edges.at(index);

    collision_checks.at(index) =
        CheckEdgeCollisionFree(edge.first, edge.second, thread_num);
  };

  StaticParallelForIndexLoop(DegreeOfParallelism(number_of_threads), 0,
                             edges.size(), edge_work,
                             ParallelForBackend::BEST_AVAILABLE);

  return collision_checks;
}

EdgeMeasure CollisionChecker::MeasureEdgeCollisionFree(
    const Eigen::VectorXd& q1, const Eigen::VectorXd& q2,
    const std::optional<int> context_number) const {
  return MeasureContextEdgeCollisionFree(&mutable_model_context(context_number),
                                         q1, q2);
}

EdgeMeasure CollisionChecker::MeasureContextEdgeCollisionFree(
    CollisionCheckerContext* model_context, const Eigen::VectorXd& q1,
    const Eigen::VectorXd& q2) const {
  DRAKE_THROW_UNLESS(model_context != nullptr);
  const double distance = ComputeConfigurationDistance(q1, q2);
  const int num_steps =
      static_cast<int>(std::max(1.0, std::ceil(distance / edge_step_size())));
  double last_valid_ratio = -1.0;
  for (int step = 0; step <= num_steps; ++step) {
    const double ratio =
        static_cast<double>(step) / static_cast<double>(num_steps);
    const Eigen::VectorXd qinterp =
        InterpolateBetweenConfigurations(q1, q2, ratio);
    if (!CheckContextConfigCollisionFree(model_context, qinterp)) {
      return EdgeMeasure(distance, last_valid_ratio);
    }
    last_valid_ratio = ratio;
  }
  return EdgeMeasure(distance, 1.0);
}

EdgeMeasure CollisionChecker::MeasureEdgeCollisionFreeParallel(
    const Eigen::VectorXd& q1, const Eigen::VectorXd& q2,
    const Parallelism parallelize) const {
  const int number_of_threads = GetNumberOfThreads(parallelize);
  drake::log()->debug("MeasureEdgeCollisionFreeParallel uses {} thread(s)",
                      number_of_threads);

  // Only perform parallel operations if `omp parallel for` will use >1 thread.
  if (number_of_threads > 1) {
    const double distance = ComputeConfigurationDistance(q1, q2);
    const int num_steps =
        static_cast<int>(std::max(1.0, std::ceil(distance / edge_step_size())));
    // The "highest" interpolant value, alpha, (uninterrupted from q1) for
    // which there is no collision.
    std::atomic<double> alpha;
    // Start by assuming the whole edge is fine; we'll whittle away at it.
    alpha.store(1.0);

    // This is a manual implementation of the core behavior of
    // std::atomic<T>::fetch_min from C++26, and can be replaced with fetch_min
    // once available.
    const auto fetch_min = [](std::atomic<double>* existing, double value) {
      double stored = existing->load();
      while (value < stored) {
        if (existing->compare_exchange_weak(stored, value)) {
          break;
        }
      }
    };

    const auto step_range_work = [&](const ThreadWorkRange& work_range) {
      for (int64_t step = work_range.GetRangeStart();
           step < work_range.GetRangeEnd(); ++step) {
        const double ratio =
            static_cast<double>(step) / static_cast<double>(num_steps);
        // If this step fails, this is the alpha which we would report.
        const double possible_alpha =
            static_cast<double>(step - 1) / static_cast<double>(num_steps);

        if (possible_alpha < alpha.load()) {
          // If no lower alpha has been found, check the next configuration.
          const Eigen::VectorXd qinterp =
              InterpolateBetweenConfigurations(q1, q2, ratio);
          if (!CheckConfigCollisionFree(qinterp, work_range.GetThreadNum())) {
            // Between the initial decision to interpolate and check collisions
            // and now, another thread may have proven a *lower* alpha is
            // invalid; we need an atomic min of our current alpha and the
            // stored alpha.
            fetch_min(&alpha, possible_alpha);
            // Stop because we have found a colliding configuration.
            break;
          }
        } else {
          // A different thread has already found a lower alpha, so we can stop.
          break;
        }
      }
    };

    StaticParallelForRangeLoop(DegreeOfParallelism(number_of_threads), 0,
                               num_steps + 1, step_range_work,
                               ParallelForBackend::BEST_AVAILABLE);

    return EdgeMeasure(distance, alpha.load());
  } else {
    // If OpenMP cannot parallelize, fall back to the serial version.
    return MeasureEdgeCollisionFree(q1, q2);
  }
}

std::vector<EdgeMeasure> CollisionChecker::MeasureEdgesCollisionFree(
    const std::vector<std::pair<Eigen::VectorXd, Eigen::VectorXd>>& edges,
    const Parallelism parallelize) const {
  std::vector<EdgeMeasure> collision_checks(edges.size(),
                                            EdgeMeasure(0.0, -1.0));

  const int number_of_threads = GetNumberOfThreads(parallelize);
  drake::log()->debug("MeasureEdgesCollisionFree uses {} thread(s)",
                      number_of_threads);

  const auto edge_work = [&](const int thread_num, const int64_t index) {
    const std::pair<Eigen::VectorXd, Eigen::VectorXd>& edge = edges.at(index);

    collision_checks.at(index) =
        MeasureEdgeCollisionFree(edge.first, edge.second, thread_num);
  };

  StaticParallelForIndexLoop(DegreeOfParallelism(number_of_threads), 0,
                             edges.size(), edge_work,
                             ParallelForBackend::BEST_AVAILABLE);

  return collision_checks;
}

RobotClearance CollisionChecker::CalcRobotClearance(
    const Eigen::VectorXd& q, const double influence_distance,
    const std::optional<int> context_number) const {
  return CalcContextRobotClearance(&mutable_model_context(context_number), q,
                                   influence_distance);
}

RobotClearance CollisionChecker::CalcContextRobotClearance(
    CollisionCheckerContext* model_context, const Eigen::VectorXd& q,
    const double influence_distance) const {
  DRAKE_THROW_UNLESS(model_context != nullptr);
  DRAKE_THROW_UNLESS(influence_distance >= 0.0);
  DRAKE_THROW_UNLESS(std::isfinite(influence_distance));
  UpdateContextPositions(model_context, q);
  auto result = DoCalcContextRobotClearance(*model_context, influence_distance);
  for (int j : uncontrolled_dofs_that_kinematically_affect_the_robot_) {
    result.mutable_jacobians().col(j).setZero();
  }
  return result;
}

int CollisionChecker::MaxNumDistances(
    const std::optional<int> context_number) const {
  return MaxContextNumDistances(model_context(context_number));
}

int CollisionChecker::MaxContextNumDistances(
    const CollisionCheckerContext& model_context) const {
  return DoMaxContextNumDistances(model_context);
}

std::vector<RobotCollisionType> CollisionChecker::ClassifyBodyCollisions(
    const Eigen::VectorXd& q, const std::optional<int> context_number) const {
  return ClassifyContextBodyCollisions(&mutable_model_context(context_number),
                                       q);
}

std::vector<RobotCollisionType> CollisionChecker::ClassifyContextBodyCollisions(
    CollisionCheckerContext* model_context, const Eigen::VectorXd& q) const {
  DRAKE_THROW_UNLESS(model_context != nullptr);
  UpdateContextPositions(model_context, q);
  return DoClassifyContextBodyCollisions(*model_context);
}

CollisionChecker::CollisionChecker(CollisionCheckerParams params,
                                   bool supports_parallel_checking)
    : setup_model_(std::move(params.model)),
      robot_model_instances_([&params]() {
        // Sort (and de-duplicate) the robot model instances for faster lookups.
        DRAKE_THROW_UNLESS(params.robot_model_instances.size() > 0);
        const std::set<ModelInstanceIndex> sorted_set(
            params.robot_model_instances.begin(),
            params.robot_model_instances.end());
        const std::vector<ModelInstanceIndex> sorted_vec(sorted_set.begin(),
                                                         sorted_set.end());
        const ModelInstanceIndex world = world_model_instance();
        for (const auto& robot_model_instance : sorted_vec) {
          DRAKE_THROW_UNLESS(robot_model_instance != world);
        }
        return sorted_vec;
      }()),
      uncontrolled_dofs_that_kinematically_affect_the_robot_(
          CalcUncontrolledDofsThatKinematicallyAffectTheRobot(
              setup_model_->plant(), robot_model_instances_)),
      supports_parallel_checking_(supports_parallel_checking),
      implicit_context_parallelism_(params.implicit_context_parallelism) {
  // Sanity check the supported implicit context parallelism.
  if (!SupportsParallelChecking() &&
      implicit_context_parallelism_.num_threads() > 1) {
    throw std::runtime_error(
        "implicit context parallelism > 1 cannot be used with a collision "
        "checker that does not support parallel operations");
  }

  // Initialize the zero configuration.
  zero_configuration_ = Eigen::VectorXd::Zero(plant().num_positions());
  // Initialize the default configuration.
  default_configuration_ =
      plant().GetPositions(*plant().CreateDefaultContext());

  // Initialize the collision padding matrix.
  collision_padding_ =
      Eigen::MatrixXd::Zero(plant().num_bodies(), plant().num_bodies());
  SetPaddingAllRobotEnvironmentPairs(params.env_collision_padding);
  SetPaddingAllRobotRobotPairs(params.self_collision_padding);

  // Set distance and interpolation provider/functions.
  const bool params_has_provider =
      params.distance_and_interpolation_provider != nullptr;
  const bool params_has_distance_function =
      params.configuration_distance_function != nullptr;

  if (params_has_provider && params_has_distance_function) {
    throw std::runtime_error(
        "CollisionCheckerParams may contain either "
        "distance_and_interpolation_provider != nullptr "
        "or distance_function != nullptr, not both");
  }

  if (params_has_provider) {
    SetDistanceAndInterpolationProvider(
        std::move(params.distance_and_interpolation_provider));
  } else if (params_has_distance_function) {
    SanityCheckConfigurationDistanceFunction(
        params.configuration_distance_function, GetDefaultConfiguration());
    // Generate the default interpolation function.
    const ConfigurationInterpolationFunction default_interpolation_fn =
        MakeDefaultConfigurationInterpolationFunction(
            GetQuaternionDofStartIndices(plant()));
    distance_and_interpolation_provider_ =
        std::make_unique<LegacyDistanceAndInterpolationProvider>(
            params.configuration_distance_function, default_interpolation_fn);
  } else {
    SetDistanceAndInterpolationProvider(
        std::make_unique<LinearDistanceAndInterpolationProvider>(plant()));
  }

  // Set edge step size.
  set_edge_step_size(params.edge_step_size);

  // Generate the filtered collision matrix.
  nominal_filtered_collisions_ = GenerateFilteredCollisionMatrix();
  filtered_collisions_ = nominal_filtered_collisions_;
  log()->debug("Collision filter matrix:\n{}", fmt_eigen(filtered_collisions_));
}

CollisionChecker::CollisionChecker(const CollisionChecker&) = default;

void CollisionChecker::AllocateContexts() {
  DRAKE_THROW_UNLESS(IsInitialSetup());
  // Move to a const model.
  model_ = std::move(setup_model_);
  // Make enough contexts to support the specified implicit context parallelism.
  log()->info("Allocating contexts to support implicit context parallelism {}",
              implicit_context_parallelism_.num_threads());
  // Make the prototype context.
  const std::unique_ptr<CollisionCheckerContext> prototype_context =
      CreatePrototypeContext();
  DRAKE_THROW_UNLESS(prototype_context != nullptr);
  owned_contexts_.AllocateOwnedContexts(
      *prototype_context, implicit_context_parallelism_.num_threads());
}

void CollisionChecker::OwnedContextKeeper::AllocateOwnedContexts(
    const CollisionCheckerContext& prototype_context, const int num_contexts) {
  DRAKE_THROW_UNLESS(num_contexts >= 1);
  DRAKE_THROW_UNLESS(empty());
  for (int index = 0; index < num_contexts; ++index) {
    auto cloned = prototype_context.Clone();
    // Enforce the invariant that contexts are non-null.
    DRAKE_THROW_UNLESS(cloned != nullptr);
    model_contexts_.emplace_back(std::move(cloned));
  }
  prototype_context_ = prototype_context.Clone();
  DRAKE_THROW_UNLESS(prototype_context_ != nullptr);
}

bool CollisionChecker::CanEvaluateInParallel() const {
  return SupportsParallelChecking() && num_allocated_contexts() > 1;
}

std::string CollisionChecker::CriticizePaddingMatrix() const {
  return CriticizePaddingMatrix(collision_padding_, __func__);
}

CollisionCheckerContext& CollisionChecker::mutable_model_context(
    const std::optional<int> context_number) const {
  const int context_index =
      context_number.has_value() ? *context_number : GetContextOmpThreadNum();
  return owned_contexts_.get_mutable_model_context(context_index);
}

void CollisionChecker::ValidateFilteredCollisionMatrix(
    const Eigen::MatrixXi& filtered, const char* func) const {
  DRAKE_THROW_UNLESS(filtered.rows() == filtered.cols());
  const int count = filtered.rows();
  // TODO(sean.curtis): These messages have the prefix CollisionChecker.
  // Consider whether that should be replaced with NiceTypeName::Get(*this).
  // Loop counters below use `int` for Eigen indexing compatibility.
  for (int i = 0; i < count; ++i) {
    if (filtered(i, i) != -1) {
      throw std::logic_error(fmt::format(
          "CollisionChecker::{}(): The filtered collision matrix has invalid "
          "values on the diagonal ({}, {}) = {}; the values on the diagonal "
          "must always be -1.",
          func, i, i, filtered(i, i)));
    }

    const bool i_is_robot = IsPartOfRobot(BodyIndex(i));
    for (int j = i + 1; j < count; ++j) {
      const bool pair_has_robot = i_is_robot || IsPartOfRobot(BodyIndex(j));
      // Both are environment bodies.
      if (!pair_has_robot && filtered(i, j) != -1) {
        throw std::logic_error(fmt::format(
            "CollisionChecker::{}(): The filtered collision matrix must "
            "contain -1 for pairs of environment bodies. Found {} at ({}, {}).",
            func, filtered(i, j), i, j));
      }
      // Values must lie in the range [-1, 1].
      if (filtered(i, j) > 1 || filtered(i, j) < -1) {
        throw std::logic_error(fmt::format(
            "CollisionChecker::{}(): The filtered collision matrix must "
            "contain values that are 0, 1, or -1. Found {} at ({}, {}).",
            func, filtered(i, j), i, j));
      }
      // Matrix must be symmetric.
      if (filtered(i, j) != filtered(j, i)) {
        throw std::logic_error(fmt::format(
            "CollisionChecker::{}(): The filtered collision matrix must be "
            "symmetric. Values at ({}, {}) and ({}, {}) are not equal; "
            "{} != {}.",
            func, i, j, j, i, filtered(i, j), filtered(j, i)));
      }
      // (Body, *) pairs cannot have -1.
      if (filtered(i, j) < 0 && pair_has_robot) {
        throw std::logic_error(fmt::format(
            "CollisionChecker::{}(): The filtered collision matrix can only be "
            "1 or 0 for a pair with a robot body ({}, {}), found {}.",
            func, i, j, filtered(i, j)));
      }
    }
  }
}

Eigen::MatrixXi CollisionChecker::GenerateFilteredCollisionMatrix() const {
  const int num_bodies = plant().num_bodies();
  // Initialize matrix to zero (no filtered collisions).
  Eigen::MatrixXi filtered_collisions =
      Eigen::MatrixXi::Zero(num_bodies, num_bodies);

  const auto& inspector = model().scene_graph().model_inspector();

  // Generate a mapping from body to subgraph for use in identifying welds.
  std::vector<int> body_subgraph_mapping(num_bodies, -1);

  const std::vector<std::set<BodyIndex>> subgraphs =
      plant().FindSubgraphsOfWeldedBodies();

  for (size_t subgraph_id = 0; subgraph_id < subgraphs.size(); ++subgraph_id) {
    const std::set<BodyIndex>& subgraph = subgraphs.at(subgraph_id);
    for (const BodyIndex& body_id : subgraph) {
      body_subgraph_mapping.at(body_id) = static_cast<int>(subgraph_id);
    }
  }

  // For consistency, (B, B) is always filtered.
  // Loop variables below use `int` for Eigen indexing compatibility.
  for (int i = 0; i < num_bodies; ++i) {
    filtered_collisions(i, i) = -1;

    const int body_i_subgraph_id = body_subgraph_mapping.at(i);
    // We expect FindSubgraphsOfWeldedBodies to cover all bodies, but check to
    // make sure no bodies are left with the default subgraph id.
    DRAKE_DEMAND(body_i_subgraph_id >= 0);

    const bool i_is_robot = IsPartOfRobot(BodyIndex(i));

    const RigidBody<double>& body_i = get_body(BodyIndex(i));

    const std::vector<GeometryId>& geometries_i =
        plant().GetCollisionGeometriesForBody(body_i);

    for (int j = i + 1; j < num_bodies; ++j) {
      const int body_j_subgraph_id = body_subgraph_mapping.at(j);

      const bool j_is_robot = IsPartOfRobot(BodyIndex(j));
      // (Env, env) pairs are immutably filtered (marked -1).
      if (!(i_is_robot || j_is_robot)) {
        filtered_collisions(i, j) = -1;
        filtered_collisions(j, i) = -1;
        continue;
      }

      const RigidBody<double>& body_j = get_body(BodyIndex(j));

      // Check if collisions between the geometries are already filtered.
      bool collisions_filtered = false;
      const std::vector<GeometryId>& geometries_j =
          plant().GetCollisionGeometriesForBody(body_j);
      if (geometries_i.size() > 0 && geometries_j.size() > 0) {
        collisions_filtered =
            inspector.CollisionFiltered(geometries_i.at(0), geometries_j.at(0));
        // Ensure that the collision filtering is homogeneous across all body
        // geometries.
        for (const auto& id_i : geometries_i) {
          for (const auto& id_j : geometries_j) {
            const bool current_filtered =
                inspector.CollisionFiltered(id_i, id_j);
            if (current_filtered != collisions_filtered) {
              throw std::runtime_error(fmt::format(
                  "SceneGraph's collision filters on the geometries of bodies "
                  " {} [{}] and {} [{}] are not homogeneous",
                  i, body_i.scoped_name(), j, body_j.scoped_name()));
            }
          }
        }
      }

      // While MbP already filters collisions in SceneGraph between welded
      // bodies, this is only recorded if both bodies have collision geometries
      // when this filter is applied. Since we want to handle collision
      // geometries added later, we must record if bodies are welded together.

      // If the body pair has a welded path between them, it should be filtered.
      const bool bodies_welded_together =
          body_i_subgraph_id == body_j_subgraph_id;

      // Add the filter accordingly.
      if (collisions_filtered) {
        // Filter the collision
        log()->debug(
            "Collision between body {} [{}] and body {} [{}] filtered "
            "(filtered in SceneGraph)",
            body_i.scoped_name(), i, body_j.scoped_name(), j);
        filtered_collisions(i, j) = 1;
        filtered_collisions(j, i) = 1;
      } else if (bodies_welded_together) {
        // Filter the collision
        log()->debug(
            "Collision between body {} [{}] and body {} [{}] filtered "
            "(bodies are welded together)",
            body_i.scoped_name(), i, body_j.scoped_name(), j);
        filtered_collisions(i, j) = 1;
        filtered_collisions(j, i) = 1;
      } else {
        log()->debug(
            "Collision between body {} [{}] and body {} [{}] not filtered",
            body_i.scoped_name(), i, body_j.scoped_name(), j);
      }
    }
  }
  return filtered_collisions;
}

void CollisionChecker::UpdateMaxCollisionPadding() {
  max_collision_padding_ = -std::numeric_limits<double>::infinity();
  const int N = plant().num_bodies();
  // We want to exclude the diagonal (which is always zero) so that the
  // maximum padding can be negative. We accomplish this by walking the upper
  // triangle of the padding matrix, relying on the symmetry invariant.
  // We also need to exclude environment-environment pairs.
  for (int r = 0; r < N - 1; ++r) {
    const bool r_is_robot = IsPartOfRobot(BodyIndex(r));
    for (int c = r + 1; c < N; ++c) {
      const bool c_is_robot = IsPartOfRobot(BodyIndex(c));
      if (r_is_robot || c_is_robot) {
        max_collision_padding_ =
            std::max(max_collision_padding_, collision_padding_(r, c));
      }
    }
  }
  if (!std::isfinite(max_collision_padding_)) {
    // If there are *no* robot bodies, we'd end up returning -infinity.
    max_collision_padding_ = 0;
  }
}

void CollisionChecker::ValidatePaddingMatrix(const Eigen::MatrixXd& padding,
                                             const char* func) const {
  const std::string criticism = CriticizePaddingMatrix(padding, func);
  if (!criticism.empty()) {
    throw std::logic_error(criticism);
  }
}

std::string CollisionChecker::CriticizePaddingMatrix(
    const Eigen::MatrixXd& padding, const char* func) const {
  if (padding.rows() != padding.cols()) {
    return fmt::format(
        "CollisionChecker::{}(): The padding"
        " matrix must be square. The given padding matrix is the"
        " wrong shape: {}x{}.",
        func, padding.rows(), padding.cols());
  }
  const int count = padding.rows();
  // TODO(sean.curtis): These messages have the prefix CollisionChecker.
  // Consider whether that should be replaced with NiceTypeName::Get(*this).
  // Loop variables below use `int` for Eigen indexing compatibility.
  for (int i = 0; i < count; ++i) {
    if (padding(i, i) != 0.0) {
      return fmt::format(
          "CollisionChecker::{}(): The collision padding matrix has invalid "
          "values on the diagonal ({}, {}) = {}; the values on the diagonal "
          "must always be 0.",
          func, i, i, padding(i, i));
    }

    const bool i_is_robot = IsPartOfRobot(BodyIndex(i));
    for (int j = i + 1; j < count; ++j) {
      const bool pair_has_robot = i_is_robot || IsPartOfRobot(BodyIndex(j));
      // Both are environment bodies.
      if (!pair_has_robot && padding(i, j) != 0.0) {
        return fmt::format(
            "CollisionChecker::{}(): The collision padding matrix must contain "
            "0 for pairs of environment bodies. Found {} at ({}, {}).",
            func, padding(i, j), i, j);
      }
      // Values must be finite.
      if (!std::isfinite(padding(i, j))) {
        return fmt::format(
            "CollisionChecker::{}(): The collision padding matrix must contain "
            "finite values. Found {} at ({}, {}).",
            func, padding(i, j), i, j);
      }
      // Matrix must be symmetric.
      if (padding(i, j) != padding(j, i)) {
        return fmt::format(
            "CollisionChecker::{}(): The collision padding matrix must be "
            "symmetric. Values at ({}, {}) and ({}, {}) are not equal; "
            "{} != {}.",
            func, i, j, j, i, padding(i, j), padding(j, i));
      }
    }
  }
  return {};
}

int CollisionChecker::GetNumberOfThreads(const Parallelism parallelize) const {
  const bool check_in_parallel =
      CanEvaluateInParallel() && parallelize.num_threads() > 1;
  if (check_in_parallel) {
    return std::min(num_allocated_contexts(), parallelize.num_threads());
  } else {
    return 1;
  }
}

CollisionChecker::OwnedContextKeeper::~OwnedContextKeeper() = default;

CollisionChecker::OwnedContextKeeper::OwnedContextKeeper(
    const CollisionChecker::OwnedContextKeeper& other) {
  AllocateOwnedContexts(other.prototype_context(), other.num_contexts());
}

void CollisionChecker::OwnedContextKeeper::
    PerformOperationAgainstAllOwnedContexts(
        const RobotDiagram<double>& model,
        const std::function<void(const RobotDiagram<double>&,
                                 CollisionCheckerContext*)>& operation) {
  DRAKE_DEMAND(operation != nullptr);
  DRAKE_THROW_UNLESS(allocated());
  for (auto& model_context : model_contexts_) {
    operation(model, model_context.get());
  }
  operation(model, prototype_context_.get());
}

CollisionChecker::StandaloneContextReferenceKeeper::
    ~StandaloneContextReferenceKeeper() = default;

void CollisionChecker::StandaloneContextReferenceKeeper::AddStandaloneContext(
    const std::shared_ptr<CollisionCheckerContext>& standalone_context) const {
  std::lock_guard<std::mutex> lock(standalone_contexts_mutex_);
  standalone_contexts_.push_back(
      std::weak_ptr<CollisionCheckerContext>(standalone_context));
}

void CollisionChecker::StandaloneContextReferenceKeeper::
    PerformOperationAgainstAllStandaloneContexts(
        const RobotDiagram<double>& model,
        const std::function<void(const RobotDiagram<double>&,
                                 CollisionCheckerContext*)>& operation) {
  DRAKE_DEMAND(operation != nullptr);
  std::lock_guard<std::mutex> lock(standalone_contexts_mutex_);
  for (auto standalone_context = standalone_contexts_.begin();
       standalone_context != standalone_contexts_.end();) {
    auto maybe_context = standalone_context->lock();
    if (maybe_context != nullptr) {
      operation(model, maybe_context.get());
      // Advance to next item.
      ++standalone_context;
    } else {
      // If the pointed-to context is no longer alive, remove it.
      // Note that erase() returns the iterator to the next item.
      standalone_context = standalone_contexts_.erase(standalone_context);
    }
  }
}

}  // namespace planning
}  // namespace drake<|MERGE_RESOLUTION|>--- conflicted
+++ resolved
@@ -581,8 +581,6 @@
   return collision_checks;
 }
 
-<<<<<<< HEAD
-=======
 std::vector<uint8_t> CollisionChecker::CheckConfigsCollisionFreeEigen(
     const Eigen::Ref<const Eigen::MatrixXd>& configs,
     const Parallelism parallelize) const {
@@ -605,7 +603,6 @@
   return collision_checks;
 }
 
->>>>>>> 44ce7499
 std::vector<uint8_t> CollisionChecker::CheckConfigSliceCollisionFree(
     const std::vector<Eigen::VectorXd>& configs, const int start, const int end,
     const Parallelism parallelize) const {
