function knownIssue(testname,ex)

err_id = ex.identifier;
if strcmp(ex.identifier,'Simulink:SFunctions:SFcnErrorStatus')
  % then try to extract the original identifier in the message
  ids = regexp(ex.message,'error (.+) in MATLAB callback','tokens');
  if ~isempty(ids), err_id = ids{1}; end
end

<<<<<<< HEAD
switch err_id
  case 'PathLCP:FailedToSolve'
    if any(strcmp(testname,{'systems/plants/test/fallingBrickLCP', ...
      'systems/plants/test/fallingCapsulesTest',...
      'systems/plants/test/multiRobotTest', ...
      'systems/plants/test/momentumTest', ...
      'systems/plants/test/terrainTest', ...
      'systems/plants/test/testFloatingBaseDynamics'}))
      github(18); return;
    end
  case 'Airplane2D:SNOPT:INFO3'
    if any(strcmp(testname,{'examples/Airplane2D/runDircolWithObs', ...
      'examples/Airplane2D/runFunnelWithObstacles'}))
      github(125); return;
    end
  case {'Simulink:SFunctions:SFcnErrorStatus','Drake:Manipulator:ResolveConstraintsFailed'}
    if any(strcmp(testname,{'systems/plants/test/coordinateSystemTest', ...
        'systems/plants/test/fallingBrickLCP', ...
        'systems/plants/test/fallingCapsulesTest', ...
        'systems/plants/test/momentumTest',...
        'systems/plants/test/multiRobotTest',...
        'systems/plants/test/testFloatingBaseDynamics',...
        'examples/Atlas/runAtlasDynamics',...
        'examples/Atlas/runAtlasFrontalDynamics',...
        'examples/Atlas/runAtlasSagittalDynamics'}))
      github(146); return;
    end
=======
if isempty(err_id)
  switch err_id
    case 'PathLCP:FailedToSolve'
      if any(strcmp(testname,{'systems/plants/test/fallingBrickLCP', ...
          'systems/plants/test/fallingCapsulesTest',...
          'systems/plants/test/multiRobotTest', ...
          'systems/plants/test/momentumTest', ...
          'systems/plants/test/terrainTest', ...
          'systems/plants/test/testFloatingBaseDynamics'}))
        github(18); return;
      end
    case 'Airplane2D:SNOPT:INFO3'
      if any(strcmp(testname,{'examples/Airplane2D/runDircolWithObs', ...
          'examples/Airplane2D/runFunnelWithObstacles'}))
        github(125); return;
      end
    case {'Simulink:SFunctions:SFcnErrorStatus','Drake:Manipulator:ResolveConstraintsFailed'}
      if any(strcmp(testname,{'systems/plants/test/coordinateSystemTest', ...
          'systems/plants/test/fallingBrickLCP', ...
          'systems/plants/test/fallingCapsulesTest', ...
          'systems/plants/test/momentumTest',...
          'systems/plants/test/multiRobotTest',...
          'systems/plants/test/testFloatingBaseDynamics',...
          'examples/Atlas/runAtlasDynamics',...
          'examples/Atlas/runAtlasFrontalDynamics',...
          'examples/Atlas/runAtlasSagittalDynamics',...
          'examples/Atlas/test/runDoubleAtlas'}))
        github(146); return;
      end
  end
>>>>>>> 10a839ae
end

fprintf('\nThis issue is not listed as known.  Please seriously consider reporting it on <a href="http://groups.csail.mit.edu/locomotion/bugs/">bugzilla</a>.\n\n');
      
end
      
function bugzilla(bug_id)
  fprintf('\nThis is a known issue.  See <a href="http://groups.csail.mit.edu/locomotion/bugs/show_bug.cgi?id=%d">Bugzilla bug %d</a> for more information.\n\n',bug_id,bug_id);
end

function github(issue_id)
  fprintf('\nThis is a known issue.  See <a href="https://github.com/RobotLocomotion/drake/issues/%d">Drake issue %d</a> for more information.\n\n',issue_id,issue_id);
  fprintf('\n<DartMeasurement name="GitHubIssue" type="link/url">https://github.com/RobotLocomotion/drake/issues/%d</DartMeasurement>\n\n',issue_id);
end<|MERGE_RESOLUTION|>--- conflicted
+++ resolved
@@ -7,35 +7,6 @@
   if ~isempty(ids), err_id = ids{1}; end
 end
 
-<<<<<<< HEAD
-switch err_id
-  case 'PathLCP:FailedToSolve'
-    if any(strcmp(testname,{'systems/plants/test/fallingBrickLCP', ...
-      'systems/plants/test/fallingCapsulesTest',...
-      'systems/plants/test/multiRobotTest', ...
-      'systems/plants/test/momentumTest', ...
-      'systems/plants/test/terrainTest', ...
-      'systems/plants/test/testFloatingBaseDynamics'}))
-      github(18); return;
-    end
-  case 'Airplane2D:SNOPT:INFO3'
-    if any(strcmp(testname,{'examples/Airplane2D/runDircolWithObs', ...
-      'examples/Airplane2D/runFunnelWithObstacles'}))
-      github(125); return;
-    end
-  case {'Simulink:SFunctions:SFcnErrorStatus','Drake:Manipulator:ResolveConstraintsFailed'}
-    if any(strcmp(testname,{'systems/plants/test/coordinateSystemTest', ...
-        'systems/plants/test/fallingBrickLCP', ...
-        'systems/plants/test/fallingCapsulesTest', ...
-        'systems/plants/test/momentumTest',...
-        'systems/plants/test/multiRobotTest',...
-        'systems/plants/test/testFloatingBaseDynamics',...
-        'examples/Atlas/runAtlasDynamics',...
-        'examples/Atlas/runAtlasFrontalDynamics',...
-        'examples/Atlas/runAtlasSagittalDynamics'}))
-      github(146); return;
-    end
-=======
 if isempty(err_id)
   switch err_id
     case 'PathLCP:FailedToSolve'
@@ -66,7 +37,6 @@
         github(146); return;
       end
   end
->>>>>>> 10a839ae
 end
 
 fprintf('\nThis issue is not listed as known.  Please seriously consider reporting it on <a href="http://groups.csail.mit.edu/locomotion/bugs/">bugzilla</a>.\n\n');
