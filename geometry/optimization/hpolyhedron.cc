--- conflicted
+++ resolved
@@ -414,21 +414,11 @@
     }
     if (std::isinf(theta_max) || std::isinf(theta_min) ||
         theta_max < theta_min) {
-<<<<<<< HEAD
-      throw std::invalid_argument(
-          fmt::format("The Hit and Run algorithm failed to find a feasible "
-                      "point in the set. "
-                      "The `previous_sample` must be in the set.\nmax(A * "
-                      "previous_sample - "
-                      "b) = {}",
-                      (A_ * current_sample - b_).maxCoeff()));
-=======
       throw std::invalid_argument(fmt::format(
           "The Hit and Run algorithm failed to find a feasible point in the "
           "set. The `previous_sample` must be in the set.\n"
           "max(A * previous_sample - b) = {}",
           (A_ * current_sample - b_).maxCoeff()));
->>>>>>> c4c92533
     }
     // Now pick θ uniformly from [θ_min, θ_max).
     std::uniform_real_distribution<double> uniform_theta(theta_min, theta_max);
