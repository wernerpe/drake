--- conflicted
+++ resolved
@@ -266,22 +266,13 @@
             py::arg("other"), cls_doc.PontryaginDifference.doc)
         .def("UniformSample",
             overload_cast_explicit<Eigen::VectorXd, RandomGenerator*,
-<<<<<<< HEAD
-                const Eigen::Ref<const Eigen::VectorXd>&, const int>(
-=======
                 const Eigen::Ref<const Eigen::VectorXd>&, int>(
->>>>>>> c4c92533
                 &HPolyhedron::UniformSample),
             py::arg("generator"), py::arg("previous_sample"),
             py::arg("mixing_steps") = 10, cls_doc.UniformSample.doc_3args)
         .def("UniformSample",
-<<<<<<< HEAD
-            overload_cast_explicit<Eigen::VectorXd, RandomGenerator*,
-                const int>(&HPolyhedron::UniformSample),
-=======
             overload_cast_explicit<Eigen::VectorXd, RandomGenerator*, int>(
                 &HPolyhedron::UniformSample),
->>>>>>> c4c92533
             py::arg("generator"), py::arg("mixing_steps") = 10,
             cls_doc.UniformSample.doc_2args)
         .def_static("MakeBox", &HPolyhedron::MakeBox, py::arg("lb"),
